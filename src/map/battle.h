// Copyright (c) Athena Dev Teams - Licensed under GNU GPL
// For more information, see LICENCE in the main folder

#ifndef _BATTLE_H_
#define _BATTLE_H_

#include "../common/mmo.h"
#include "../config/core.h"
#include "map.h" //ELE_MAX

/// State of a single attack attempt; used in flee/def penalty calculations when mobbed
typedef enum damage_lv {
	ATK_NONE,    /// Not an attack
	ATK_LUCKY,   /// Attack was lucky-dodged
	ATK_FLEE,    /// Attack was dodged
	ATK_MISS,    /// Attack missed because of element/race modifier.
	ATK_BLOCK,   /// Attack was blocked by some skills.
	ATK_DEF      /// Attack connected
} damage_lv;

/// Flag of the final calculation
enum e_battle_flag {
	BF_WEAPON	= 0x0001, /// Weapon attack
	BF_MAGIC	= 0x0002, /// Magic attack
	BF_MISC		= 0x0004, /// Misc attack

	BF_SHORT	= 0x0010, /// Short attack
	BF_LONG		= 0x0040, /// Long attack

	BF_SKILL	= 0x0100, /// Skill attack
	BF_NORMAL	= 0x0200, /// Normal attack

	BF_WEAPONMASK	= BF_WEAPON|BF_MAGIC|BF_MISC, /// Weapon attack mask
	BF_RANGEMASK	= BF_SHORT|BF_LONG, /// Range attack mask
	BF_SKILLMASK	= BF_SKILL|BF_NORMAL, /// Skill attack mask
};

/// Battle check target [Skotlex]
enum e_battle_check_target {
	BCT_NOONE		= 0x000000, /// No one
	BCT_SELF		= 0x010000, /// Self
	BCT_ENEMY		= 0x020000, /// Enemy
	BCT_PARTY		= 0x040000, /// Party members
	BCT_GUILDALLY	= 0x080000, /// Only allies, NOT guildmates
	BCT_NEUTRAL		= 0x100000, /// Neutral target
	BCT_SAMEGUILD	= 0x200000, /// Guildmates, No Guild Allies

	BCT_ALL			= 0x3F0000, /// All targets

	BCT_GUILD		= BCT_SAMEGUILD|BCT_GUILDALLY, /// Guild AND Allies (BCT_SAMEGUILD|BCT_GUILDALLY)
	BCT_NOGUILD		= BCT_ALL&~BCT_GUILD, /// Except guildmates
	BCT_NOPARTY		= BCT_ALL&~BCT_PARTY, /// Except party members
	BCT_NOENEMY		= BCT_ALL&~BCT_ENEMY, /// Except enemy
};

/// Damage structure
struct Damage {
#ifdef RENEWAL
	int statusAtk, statusAtk2, weaponAtk, weaponAtk2, equipAtk, equipAtk2, masteryAtk, masteryAtk2;
#endif
	int64 damage, /// Right hand damage
		damage2; /// Left hand damage
	char type; /// chk clif_damage for type (clif.h enum e_damage_type)
	short div_; /// Number of hit
	int amotion,
		dmotion;
	int blewcount; /// Number of knockback
	int flag; /// chk e_battle_flag
	int miscflag;
	enum damage_lv dmg_lv; /// ATK_LUCKY,ATK_FLEE,ATK_DEF
};

//(Used in read pc.c,) attribute table (battle_attr_fix)
extern int attr_fix_table[4][ELE_MAX][ELE_MAX];

struct map_session_data;
struct mob_data;
struct block_list;

// Damage Calculation

struct Damage battle_calc_attack(int attack_type,struct block_list *bl,struct block_list *target,uint16 skill_id,uint16 skill_lv,int flag);

int64 battle_calc_return_damage(struct block_list *bl, struct block_list *src, int64 *, int flag, uint16 skill_id, bool status_reflect);

void battle_drain(struct map_session_data *sd, struct block_list *tbl, int64 rdamage, int64 ldamage, int race, int boss);

int battle_attr_ratio(int atk_elem,int def_type, int def_lv);
int64 battle_attr_fix(struct block_list *src, struct block_list *target, int64 damage,int atk_elem,int def_type, int def_lv);
int battle_calc_cardfix(int attack_type, struct block_list *src, struct block_list *target, int nk, int s_ele, int s_ele_, int64 damage, int left, int flag);

// Final calculation Damage
int64 battle_calc_damage(struct block_list *src,struct block_list *bl,struct Damage *d,int64 damage,uint16 skill_id,uint16 skill_lv);
int64 battle_calc_gvg_damage(struct block_list *src,struct block_list *bl,int64 damage,uint16 skill_id,int flag);
int64 battle_calc_bg_damage(struct block_list *src,struct block_list *bl,int64 damage,uint16 skill_id,int flag);

int battle_delay_damage (unsigned int tick, int amotion, struct block_list *src, struct block_list *target, int attack_type, uint16 skill_id, uint16 skill_lv, int64 damage, enum damage_lv dmg_lv, int ddelay, bool additional_effects);

// Summary normal attack treatment (basic attack)
enum damage_lv battle_weapon_attack( struct block_list *bl,struct block_list *target,unsigned int tick,int flag);

// Accessors
struct block_list* battle_get_master(struct block_list *src);
struct block_list* battle_gettargeted(struct block_list *target);
struct block_list* battle_getenemy(struct block_list *target, int type, int range);
int battle_gettarget(struct block_list *bl);
int battle_getcurrentskill(struct block_list *bl);

#define	is_boss(bl)	( status_get_class_(bl) == CLASS_BOSS )	// Can refine later [Aru]

int battle_check_undead(int race,int element);
int battle_check_target(struct block_list *src, struct block_list *target,int flag);
bool battle_check_range(struct block_list *src,struct block_list *bl,int range);

void battle_consume_ammo(struct map_session_data* sd, int skill, int lv);

bool is_infinite_defense(struct block_list *target, int flag);

// Settings

#define MIN_HAIR_STYLE battle_config.min_hair_style
#define MAX_HAIR_STYLE battle_config.max_hair_style
#define MIN_HAIR_COLOR battle_config.min_hair_color
#define MAX_HAIR_COLOR battle_config.max_hair_color
#define MIN_CLOTH_COLOR battle_config.min_cloth_color
#define MAX_CLOTH_COLOR battle_config.max_cloth_color

extern struct Battle_Config
{
	int warp_point_debug;
	int enable_critical;
	int mob_critical_rate;
	int critical_rate;
	int enable_baseatk;
	int enable_perfect_flee;
	int cast_rate, delay_rate;
	int delay_dependon_dex, delay_dependon_agi;
	int sdelay_attack_enable;
	int left_cardfix_to_right;
	int skill_add_range;
	int skill_out_range_consume;
	int skill_amotion_leniency;
	int skillrange_by_distance; //[Skotlex]
	int use_weapon_skill_range; //[Skotlex]
	int pc_damage_delay_rate;
	int defnotenemy;
	int vs_traps_bctall;
	int traps_setting;
	int summon_flora; //[Skotlex]
	int clear_unit_ondeath; //[Skotlex]
	int clear_unit_onwarp; //[Skotlex]
	int random_monster_checklv;
	int attr_recover;
	int item_auto_get;
	int flooritem_lifetime;
	int item_first_get_time;
	int item_second_get_time;
	int item_third_get_time;
	int mvp_item_first_get_time;
	int mvp_item_second_get_time;
	int mvp_item_third_get_time;
	int base_exp_rate,job_exp_rate;
	int drop_rate0item;
	int death_penalty_type;
	int death_penalty_base,death_penalty_job;
	int pvp_exp;  // [MouseJstr]
	int gtb_sc_immunity;
	int zeny_penalty;
	int restart_hp_rate;
	int restart_sp_rate;
	int mvp_exp_rate;
	int mvp_hp_rate;
	int monster_hp_rate;
	int monster_max_aspd;
	int view_range_rate;
	int chase_range_rate;
	int atc_spawn_quantity_limit;
	int atc_slave_clone_limit;
	int partial_name_scan;
	int skillfree;
	int skillup_limit;
	int wp_rate;
	int pp_rate;
	int monster_active_enable;
	int monster_damage_delay_rate;
	int monster_loot_type;
	int mob_skill_rate;	//[Skotlex]
	int mob_skill_delay;	//[Skotlex]
	int mob_count_rate;
	int no_spawn_on_player; //[Skotlex]
	int force_random_spawn; //[Skotlex]
	int mob_spawn_delay, plant_spawn_delay, boss_spawn_delay;	// [Skotlex]
	int slaves_inherit_mode;
	int slaves_inherit_speed;
	int summons_trigger_autospells;
	int pc_walk_delay_rate; //Adjusts can't walk delay after being hit for players. [Skotlex]
	int walk_delay_rate; //Adjusts can't walk delay after being hit. [Skotlex]
	int multihit_delay;  //Adjusts can't walk delay per hit on multi-hitting skills. [Skotlex]
	int quest_skill_learn;
	int quest_skill_reset;
	int basic_skill_check;
	int guild_emperium_check;
	int guild_exp_limit;
	int guild_max_castles;
	int guild_skill_relog_delay;
	int emergency_call;
	int guild_aura;
	int pc_invincible_time;

	int pet_catch_rate;
	int pet_rename;
	int pet_friendly_rate;
	int pet_hungry_delay_rate;
	int pet_hungry_friendly_decrease;
	int pet_status_support;
	int pet_attack_support;
	int pet_damage_support;
	int pet_support_min_friendly;	//[Skotlex]
	int pet_equip_min_friendly;
	int pet_support_rate;
	int pet_attack_exp_to_master;
	int pet_attack_exp_rate;
	int pet_lv_rate; //[Skotlex]
	int pet_max_stats; //[Skotlex]
	int pet_max_atk1; //[Skotlex]
	int pet_max_atk2; //[Skotlex]
	int pet_no_gvg; //Disables pets in gvg. [Skotlex]
	int pet_equip_required;

	int skill_min_damage;
	int finger_offensive_type;
	int heal_exp;
	int max_heal_lv;
	int max_heal; //Mitternacht
	int resurrection_exp;
	int shop_exp;
	int combo_delay_rate;
	int item_check;
	int item_use_interval;	//[Skotlex]
	int cashfood_use_interval;
	int wedding_modifydisplay;
	int wedding_ignorepalette;	//[Skotlex]
	int xmas_ignorepalette;	// [Valaris]
	int summer_ignorepalette; // [Zephyrus]
	int hanbok_ignorepalette;
	int oktoberfest_ignorepalette;
	int natural_healhp_interval;
	int natural_healsp_interval;
	int natural_heal_skill_interval;
	int natural_heal_weight_rate;
	int arrow_decrement;
	int max_aspd;
	int max_walk_speed;	//Maximum walking speed after buffs [Skotlex]
	int max_hp;
	int max_sp;
	int max_lv, aura_lv;
	int max_parameter, max_baby_parameter;
	int max_cart_weight;
	int skill_log;
	int battle_log;
	int etc_log;
	int save_clothcolor;
	int undead_detect_type;
	int auto_counter_type;
	int min_hitrate;	//[Skotlex]
	int max_hitrate;	//[Skotlex]
	int agi_penalty_target;
	int agi_penalty_type;
	int agi_penalty_count;
	int agi_penalty_num;
	int vit_penalty_target;
	int vit_penalty_type;
	int vit_penalty_count;
	int vit_penalty_num;
	int weapon_defense_type;
	int magic_defense_type;
	int skill_reiteration;
	int skill_nofootset;
	int pc_cloak_check_type;
	int monster_cloak_check_type;
	int estimation_type;
	int gvg_short_damage_rate;
	int gvg_long_damage_rate;
	int gvg_weapon_damage_rate;
	int gvg_magic_damage_rate;
	int gvg_misc_damage_rate;
	int gvg_flee_penalty;
	int pk_short_damage_rate;
	int pk_long_damage_rate;
	int pk_weapon_damage_rate;
	int pk_magic_damage_rate;
	int pk_misc_damage_rate;
	int mob_changetarget_byskill;
	int attack_direction_change;
	int land_skill_limit;
	int monster_class_change_recover;
	int produce_item_name_input;
	int display_skill_fail;
	int chat_warpportal;
	int mob_warp;
	int dead_branch_active;
	int vending_max_value;
	int vending_over_max;
	int vending_tax;
	int show_steal_in_same_party;
	int party_share_type;
	int party_hp_mode;
	int party_show_share_picker;
	int show_picker_item_type;
	int attack_attr_none;
	int item_rate_mvp, item_rate_common, item_rate_common_boss, item_rate_card, item_rate_card_boss,
		item_rate_equip, item_rate_equip_boss, item_rate_heal, item_rate_heal_boss, item_rate_use,
		item_rate_use_boss, item_rate_treasure, item_rate_adddrop;

	int logarithmic_drops;
	int item_drop_common_min,item_drop_common_max;	// Added by TyrNemesis^
	int item_drop_card_min,item_drop_card_max;
	int item_drop_equip_min,item_drop_equip_max;
	int item_drop_mvp_min,item_drop_mvp_max;	// End Addition
	int item_drop_mvp_mode; //rAthena addition [Playtester]
	int item_drop_heal_min,item_drop_heal_max;	// Added by Valatris
	int item_drop_use_min,item_drop_use_max;	//End
	int item_drop_treasure_min,item_drop_treasure_max; //by [Skotlex]
	int item_drop_adddrop_min,item_drop_adddrop_max; //[Skotlex]

	int prevent_logout;	// Added by RoVeRT

	int alchemist_summon_reward;	// [Valaris]
	int drops_by_luk;
	int drops_by_luk2;
	int equip_natural_break_rate;	//Base Natural break rate for attacks.
	int equip_self_break_rate; //Natural & Penalty skills break rate
	int equip_skill_break_rate; //Offensive skills break rate
	int multi_level_up;
	int max_exp_gain_rate; //Max amount of exp bar % you can get in one go.
	int pk_mode;
	int pk_level_range;

	int manner_system; // end additions [Valaris]
	int show_mob_info;

	int gx_allhit;
	int gx_disptype;
	int devotion_level_difference;
	int player_skill_partner_check;
	int invite_request_check;
	int skill_removetrap_type;
	int disp_experience;
	int disp_zeny;
	int castle_defense_rate;
	int backstab_bow_penalty;
	int hp_rate;
	int sp_rate;
	int bone_drop;
	int buyer_name;
	int dancing_weaponswitch_fix;

// eAthena additions
	int night_at_start; // added by [Yor]
	int day_duration; // added by [Yor]
	int night_duration; // added by [Yor]
	int ban_hack_trade; // added by [Yor]
	int packet_ver_flag; // added by [Yor]
	int packet_ver_flag2; // expend of packet_ver_flag

	int min_hair_style; // added by [MouseJstr]
	int max_hair_style; // added by [MouseJstr]
	int min_hair_color; // added by [MouseJstr]
	int max_hair_color; // added by [MouseJstr]
	int min_cloth_color; // added by [MouseJstr]
	int max_cloth_color; // added by [MouseJstr]
	int pet_hair_style; // added by [Skotlex]

	int castrate_dex_scale; // added by [MouseJstr]
	int area_size; // added by [MouseJstr]

	int max_def, over_def_bonus; //added by [Skotlex]

	int zeny_from_mobs; // [Valaris]
	int mobs_level_up; // [Valaris]
	int mobs_level_up_exp_rate; // [Valaris]
	int pk_min_level; // [celest]
	int skill_steal_max_tries; //max steal skill tries on a mob. if 0, then w/o limit [Lupus]
	int motd_type; // [celest]
	int finding_ore_rate; // orn
	int exp_calc_type;
	int exp_bonus_attacker;
	int exp_bonus_max_attacker;
	int min_skill_delay_limit;
	int default_walk_delay;
	int no_skill_delay;
	int attack_walk_delay;
	int require_glory_guild;
	int idle_no_share;
	int party_update_interval;
	int party_even_share_bonus;
	int delay_battle_damage;
	int hide_woe_damage;
	int display_version;

	int display_hallucination;	// [Skotlex]
	int use_statpoint_table;	// [Skotlex]

	int ignore_items_gender; //[Lupus]

	int berserk_cancels_buffs; // [Aru]
	int debuff_on_logout; // Removes a few "official" negative Scs on logout. [Skotlex]
	int mob_ai; //Configures various mob_ai settings to make them smarter or dumber(official). [Skotlex]
	int hom_setting; //Configures various homunc settings which make them behave unlike normal characters.. [Skotlex]
	int dynamic_mobs; // Dynamic Mobs [Wizputer] - battle_athena flag implemented by [random]
	int mob_remove_damaged; // Dynamic Mobs - Remove mobs even if damaged [Wizputer]
	int mob_remove_delay; // Dynamic Mobs - delay before removing mobs from a map [Skotlex]
	int mob_active_time; //Duration through which mobs execute their Hard AI after players leave their area of sight.
	int boss_active_time;

	int show_hp_sp_drain, show_hp_sp_gain;	//[Skotlex]

	int mob_npc_event_type; //Determines on who the npc_event is executed. [Skotlex]

	int character_size; // if riders have size=2, and baby class riders size=1 [Lupus]
	int mob_max_skilllvl; // Max possible skill level [Lupus]
	int rare_drop_announce; // chance <= to show rare drops global announces

	int retaliate_to_master;	//Whether when a mob is attacked by another mob, it will retaliate versus the mob or the mob's master. [Skotlex]

	int duel_allow_pvp; // [LuzZza]
	int duel_allow_gvg; // [LuzZza]
	int duel_allow_teleport; // [LuzZza]
	int duel_autoleave_when_die; // [LuzZza]
	int duel_time_interval; // [LuzZza]
	int duel_only_on_same_map; // [Toms]

	int skip_teleport_lv1_menu; // possibility to disable (skip) Teleport Lv1 menu, that have only two lines `Random` and `Cancel` [LuzZza]

	int allow_skill_without_day; // [Komurka]
	int allow_es_magic_pc; // [Skotlex]
	int skill_wall_check; // [Skotlex]
	int official_cell_stack_limit; // [Playtester]
	int custom_cell_stack_limit; // [Skotlex]
	int skill_caster_check; // [Skotlex]
	int sc_castcancel; // [Skotlex]
	int pc_sc_def_rate; // [Skotlex]
	int mob_sc_def_rate;
	int pc_max_sc_def;
	int mob_max_sc_def;

	int sg_angel_skill_ratio;
	int sg_miracle_skill_ratio;
	int sg_miracle_skill_duration;
	int autospell_stacking; //Enables autospell cards to stack. [Skotlex]
	int override_mob_names; //Enables overriding spawn mob names with the mob_db names. [Skotlex]
	int min_chat_delay; //Minimum time between client messages. [Skotlex]
	int friend_auto_add; //When accepting friends, both get friended. [Skotlex]
	int hvan_explosion_intimate;	// fix [albator]
	int hom_rename;
	int homunculus_show_growth ;	//[orn]
	int homunculus_friendly_rate;
	int quest_exp_rate;
	int autotrade_mapflag;
	int at_timeout;
	int homunculus_autoloot;
	int idle_no_autoloot;
	int max_guild_alliance;
	int ksprotection;
	int auction_feeperhour;
	int auction_maximumprice;
	int homunculus_auto_vapor;	//Keep Homunculus from Vaporizing when master dies. [L0ne_W0lf]
	int display_status_timers;	//Show or hide skill buff/delay timers in recent clients [Sara]
	int skill_add_heal_rate;	//skills that bHealPower has effect on [Inkfish]
	int eq_single_target_reflectable;
	int invincible_nodamage;
	int mob_slave_keep_target;
	int autospell_check_range;	//Enable range check for autospell bonus. [L0ne_W0lf]
	int knockback_left;
	int client_reshuffle_dice;  // Reshuffle /dice
	int client_sort_storage;
	int feature_buying_store;
	int feature_search_stores;
	int searchstore_querydelay;
	int searchstore_maxresults;
	int display_party_name;
	int cashshop_show_points;
	int mail_show_status;
	int client_limit_unit_lv;
	int hom_max_level;
	int hom_S_max_level;
	int hom_S_growth_level;

	// [BattleGround Settings]
	int bg_update_interval;
	int bg_short_damage_rate;
	int bg_long_damage_rate;
	int bg_weapon_damage_rate;
	int bg_magic_damage_rate;
	int bg_misc_damage_rate;
	int bg_flee_penalty;

	// rAthena
	int max_third_parameter;
	int max_baby_third_parameter;
	int max_trans_parameter;
	int max_third_trans_parameter;
	int max_extended_parameter;
	int max_third_aspd;
	int vcast_stat_scale;

	int mvp_tomb_enabled;

	int atcommand_suggestions_enabled;
	int min_npc_vendchat_distance;
	int atcommand_mobinfo_type;

	int mob_size_influence; // Enable modifications on earned experience, drop rates and monster status depending on monster size. [mkbu95]
	int skill_trap_type;
	int allow_consume_restricted_item;
	int allow_equip_restricted_item;
	int max_walk_path;
	int item_enabled_npc;
	int item_onfloor; // Whether to drop an undroppable item on the map or destroy it if inventory is full.
	int bowling_bash_area;
	int drop_rateincrease;
	int feature_auction;
	int feature_banking;
	int vip_storage_increase;
	int vip_base_exp_increase;
	int vip_job_exp_increase;
	int vip_bm_increase;
	int vip_drop_increase;
	int vip_gemstone;
	int vip_exp_penalty_base_normal;
	int vip_exp_penalty_base;
	int vip_exp_penalty_job_normal;
	int vip_exp_penalty_job;
	int vip_disp_rate;
	int mon_trans_disable_in_gvg;
	int emblem_woe_change;
	int emblem_transparency_limit;
	int discount_item_point_shop;
	int update_enemy_position;
	int devotion_rdamage;

	// autotrade persistency
	int feature_autotrade;
	int feature_autotrade_direction;
	int feature_autotrade_head_direction;
	int feature_autotrade_sit;
	int feature_autotrade_open_delay;

	// Fame points
	int fame_taekwon_mission;
	int fame_refine_lv1;
	int fame_refine_lv2;
	int fame_refine_lv3;
	int fame_forge;
	int fame_pharmacy_3;
	int fame_pharmacy_5;
	int fame_pharmacy_7;
	int fame_pharmacy_10;

	int disp_serverbank_msg;
	int disp_servervip_msg;
	int warg_can_falcon;
	int path_blown_halt;
	int rental_mount_speed_boost;
	int warp_suggestions_enabled;
	int taekwon_mission_mobname;
	int teleport_on_portal;
	int cart_revo_knockback;
	int guild_notice_changemap;
	int transcendent_status_points;
	int taekwon_ranker_min_lv;
	int revive_onwarp;
	int mail_delay;
	int autotrade_monsterignore;
	int idletime_option;
	int spawn_direction;
	int arrow_shower_knockback;
	int devotion_rdamage_skill_only;
	int max_extended_aspd;
	int mob_chase_refresh; //How often a monster should refresh its chase [Playtester]
	int mob_icewall_walk_block; //How a normal monster should be trapped in icewall [Playtester]
	int boss_icewall_walk_block; //How a boss monster should be trapped in icewall [Playtester]
	int snap_dodge; // Enable or disable dodging damage snapping away [csnv]
	int stormgust_knockback;
	int default_fixed_castrate;
<<<<<<< HEAD
	int default_bind_on_equip;
=======
	int pet_ignore_infinite_def; // Makes fixed damage of petskillattack2 ignores infinite defense
>>>>>>> 62bdc99f
} battle_config;

void do_init_battle(void);
void do_final_battle(void);
extern int battle_config_read(const char *cfgName);
extern void battle_validate_conf(void);
extern void battle_set_defaults(void);
int battle_set_value(const char* w1, const char* w2);
int battle_get_value(const char* w1);

//
struct block_list* battle_getenemyarea(struct block_list *src, int x, int y, int range, int type, int ignore_id);
/**
 * Royal Guard
 **/
int battle_damage_area( struct block_list *bl, va_list ap);

#endif /* _BATTLE_H_ */<|MERGE_RESOLUTION|>--- conflicted
+++ resolved
@@ -583,11 +583,8 @@
 	int snap_dodge; // Enable or disable dodging damage snapping away [csnv]
 	int stormgust_knockback;
 	int default_fixed_castrate;
-<<<<<<< HEAD
 	int default_bind_on_equip;
-=======
 	int pet_ignore_infinite_def; // Makes fixed damage of petskillattack2 ignores infinite defense
->>>>>>> 62bdc99f
 } battle_config;
 
 void do_init_battle(void);
